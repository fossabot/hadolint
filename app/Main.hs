--- conflicted
+++ resolved
@@ -55,22 +55,11 @@
 parseFilename s = s
 
 lint :: LintOptions -> IO ()
-<<<<<<< HEAD
 lint (LintOptions useJsonFormat _ ignoreRules dockerfile) = do
-   ast <- parseFile dockerfile
+   ast <- parseFile $ parseFilename dockerfile
    case ast of
         Left err         -> print err >> exit
         Right dockerfile -> printChecks useJsonFormat $ filter (ignoreFilter ignoreRules) $ analyzeAll dockerfile
-=======
-lint (LintOptions _ _ ignoreRules dockerfile) = do
-   ast <- parseFile $ parseFilename dockerfile
-   checkAst (ignoreFilter ignoreRules) ast
-
-checkAst :: (Check -> Bool) -> Either ParseError Dockerfile -> IO ()
-checkAst checkFilter ast = case ast of
-    Left err         -> print err >> exit
-    Right dockerfile -> printChecks $ filter checkFilter $ analyzeAll dockerfile
->>>>>>> e337f716
 
 analyzeAll = analyze rules
 
