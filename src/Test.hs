--- conflicted
+++ resolved
@@ -51,16 +51,12 @@
              , "apt-get no install recommends" ~: ruleCatches aptGetNoRecommends "RUN apt-get install python"
              , "apt-get no install recommends" ~: ruleCatches aptGetNoRecommends "RUN apt-get -y install python"
              , "apt-get version" ~: ruleCatchesNot aptGetVersionPinned "RUN apt-get install -y python=1.2.2"
-<<<<<<< HEAD
-             , "apt-get pinned " ~: ruleCatchesNot aptGetVersionPinned "RUN apt-get -y --no-install-recommends install nodejs=0.10"
-=======
              , "apt-get pinned" ~: ruleCatchesNot aptGetVersionPinned "RUN apt-get -y --no-install-recommends install nodejs=0.10"
              , "apt-get pinned chained" ~: ruleCatchesNot aptGetVersionPinned $ unlines [
                  "RUN apt-get update \\",
                  "&& apt-get -y --no-install-recommends install nodejs=0.10 \\",
                  "&& rm -rf /var/lib/apt/lists/*"
                  ]
->>>>>>> 729069ee
              , "has maintainer" ~: ruleCatchesNot hasMaintainer "FROM debian\nMAINTAINER Lukas"
              , "has maintainer first" ~: ruleCatchesNot hasMaintainer "MAINTAINER Lukas\nFROM DEBIAN"
              , "has no maintainer" ~: ruleCatches hasMaintainer "FROM debian"
