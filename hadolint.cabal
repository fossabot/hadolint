--- conflicted
+++ resolved
@@ -32,13 +32,10 @@
 executable hadolint
   hs-source-dirs:      app
   main-is:             Main.hs
-<<<<<<< HEAD
-  build-depends:       base >=4.8, parsec >=3.1, bytestring >=0.10, split >= 0.2, optparse-applicative, ShellCheck
-=======
   build-depends:       base >=4.8 && < 5
                      , hadolint
                      , parsec >=3.1
->>>>>>> 2aa28ced
+                     , optparse-applicative
   default-language:    Haskell2010
 
 test-suite hadolint-unit-tests
