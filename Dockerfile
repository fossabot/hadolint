FROM haskell:7.10
MAINTAINER Lukas Martinelli <me@lukasmartinelli.ch>
RUN cabal update

RUN apt-get update \
 && apt-get install --no-install-recommends -y git hlint \
 && rm -rf /var/lib/apt/lists/*

WORKDIR /opt/hadolint/
COPY ./hadolint.cabal /opt/hadolint/hadolint.cabal
RUN cabal install --only-dependencies -j4 --enable-tests \
 && cabal configure --enable-tests

COPY . /opt/hadolint
RUN cabal install

<<<<<<< HEAD
ENV PATH=/root/.cabal/bin:$PATH
EXPOSE 8000
CMD ["cabal", "run", "hadolint-api"]
=======
ENV PATH="/root/.cabal/bin:$PATH"
CMD ["hadolint", "-i"]
>>>>>>> b332f4d1
<|MERGE_RESOLUTION|>--- conflicted
+++ resolved
@@ -14,11 +14,6 @@
 COPY . /opt/hadolint
 RUN cabal install
 
-<<<<<<< HEAD
 ENV PATH=/root/.cabal/bin:$PATH
 EXPOSE 8000
-CMD ["cabal", "run", "hadolint-api"]
-=======
-ENV PATH="/root/.cabal/bin:$PATH"
-CMD ["hadolint", "-i"]
->>>>>>> b332f4d1
+CMD ["cabal", "run", "hadolint-api"]