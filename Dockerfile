FROM haskell:7.10
MAINTAINER Lukas Martinelli
RUN cabal update

RUN apt-get update \
 && apt-get install -y git \
 && rm -rf /var/lib/apt/lists/*

WORKDIR /opt/hadolint/
ADD ./hadolint.cabal /opt/hadolint/hadolint.cabal
ADD ./deps /opt/hadolint/deps
RUN cabal install hlint \
 && cabal install deps/shellcheck \
 && cabal install --only-dependencies -j4 --enable-tests \
 && cabal configure --enable-tests

ADD ./ /opt/hadolint
RUN cabal install

ENV PATH=/root/.cabal/bin:$PATH
<<<<<<< HEAD
EXPOSE 8000
CMD ["cabal", "run", "hadolint-api"]
=======
CMD ["hadolint", "-i"]
>>>>>>> 2df8dfd9
<|MERGE_RESOLUTION|>--- conflicted
+++ resolved
@@ -18,9 +18,5 @@
 RUN cabal install
 
 ENV PATH=/root/.cabal/bin:$PATH
-<<<<<<< HEAD
 EXPOSE 8000
-CMD ["cabal", "run", "hadolint-api"]
-=======
-CMD ["hadolint", "-i"]
->>>>>>> 2df8dfd9
+CMD ["cabal", "run", "hadolint-api"]